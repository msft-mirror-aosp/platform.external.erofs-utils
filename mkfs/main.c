// SPDX-License-Identifier: GPL-2.0+
/*
 * mkfs/main.c
 *
 * Copyright (C) 2018-2019 HUAWEI, Inc.
 *             http://www.huawei.com/
 * Created by Li Guifu <bluce.liguifu@huawei.com>
 */
#define _GNU_SOURCE
#include <time.h>
#include <sys/time.h>
#include <stdlib.h>
#include <limits.h>
#include <libgen.h>
#include <sys/stat.h>
#include <getopt.h>
#include "erofs/config.h"
#include "erofs/print.h"
#include "erofs/cache.h"
#include "erofs/inode.h"
#include "erofs/io.h"
#include "erofs/compress.h"
#include "erofs/xattr.h"
#include "erofs/exclude.h"

#ifdef HAVE_LIBUUID
#include <uuid.h>
#endif

#define EROFS_SUPER_END (EROFS_SUPER_OFFSET + sizeof(struct erofs_super_block))

static struct option long_options[] = {
	{"help", no_argument, 0, 1},
	{"exclude-path", required_argument, NULL, 2},
	{"exclude-regex", required_argument, NULL, 3},
#ifdef HAVE_LIBSELINUX
	{"file-contexts", required_argument, NULL, 4},
#endif
<<<<<<< HEAD
=======
	{"force-uid", required_argument, NULL, 5},
	{"force-gid", required_argument, NULL, 6},
	{"all-root", no_argument, NULL, 7},
#ifndef NDEBUG
	{"random-pclusterblks", no_argument, NULL, 8},
#endif
	{"max-extent-bytes", required_argument, NULL, 9},
	{"compress-hints", required_argument, NULL, 10},
	{"chunksize", required_argument, NULL, 11},
	{"quiet", no_argument, 0, 12},
	{"blobdev", required_argument, NULL, 13},
	{"ignore-mtime", no_argument, NULL, 14},
>>>>>>> b26dbef9
#ifdef WITH_ANDROID
	{"mount-point", required_argument, NULL, 10},
	{"product-out", required_argument, NULL, 11},
	{"fs-config-file", required_argument, NULL, 12},
#endif
	{0, 0, 0, 0},
};

static void print_available_compressors(FILE *f, const char *delim)
{
	unsigned int i = 0;
	const char *s;

	while ((s = z_erofs_list_available_compressors(i)) != NULL) {
		if (i++)
			fputs(delim, f);
		fputs(s, f);
	}
	fputc('\n', f);
}

static void usage(void)
{
	fputs("usage: [options] FILE DIRECTORY\n\n"
	      "Generate erofs image from DIRECTORY to FILE, and [options] are:\n"
	      " -zX[,Y]            X=compressor (Y=compression level, optional)\n"
	      " -d#                set output message level to # (maximum 9)\n"
	      " -x#                set xattr tolerance to # (< 0, disable xattrs; default 2)\n"
	      " -EX[,...]          X=extended options\n"
	      " -T#                set a fixed UNIX timestamp # to all files\n"
#ifdef HAVE_LIBUUID
	      " -UX                use a given filesystem UUID\n"
#endif
	      " --exclude-path=X   avoid including file X (X = exact literal path)\n"
	      " --exclude-regex=X  avoid including files that match X (X = regular expression)\n"
#ifdef HAVE_LIBSELINUX
<<<<<<< HEAD
	      " --file-contexts=X  specify a file contexts file to setup selinux labels\n"
=======
	      " --file-contexts=X     specify a file contexts file to setup selinux labels\n"
#endif
	      " --force-uid=#         set all file uids to # (# = UID)\n"
	      " --force-gid=#         set all file gids to # (# = GID)\n"
	      " --help                display this help and exit\n"
	      " --ignore-mtime        use build time instead of strict per-file modification time\n"
	      " --max-extent-bytes=#  set maximum decompressed extent size # in bytes\n"
	      " --quiet               quiet execution (do not write anything to standard output.)\n"
#ifndef NDEBUG
	      " --random-pclusterblks randomize pclusterblks for big pcluster (debugging only)\n"
>>>>>>> b26dbef9
#endif
	      " --help             display this help and exit\n"
#ifdef WITH_ANDROID
	      "\nwith following android-specific options:\n"
	      " --mount-point=X    X=prefix of target fs path (default: /)\n"
	      " --product-out=X    X=product_out directory\n"
	      " --fs-config-file=X X=fs_config file\n"
#endif
	      "\nAvailable compressors are: ", stderr);
	print_available_compressors(stderr, ", ");
}

static int parse_extended_opts(const char *opts)
{
#define MATCH_EXTENTED_OPT(opt, token, keylen) \
	(keylen == sizeof(opt) - 1 && !memcmp(token, opt, sizeof(opt) - 1))

	const char *token, *next, *tokenend, *value __maybe_unused;
	unsigned int keylen, vallen;

	value = NULL;
	for (token = opts; *token != '\0'; token = next) {
		const char *p = strchr(token, ',');

		next = NULL;
		if (p)
			next = p + 1;
		else {
			p = token + strlen(token);
			next = p;
		}

		tokenend = memchr(token, '=', p - token);
		if (tokenend) {
			keylen = tokenend - token;
			vallen = p - tokenend - 1;
			if (!vallen)
				return -EINVAL;

			value = tokenend + 1;
		} else {
			keylen = p - token;
			vallen = 0;
		}

		if (MATCH_EXTENTED_OPT("legacy-compress", token, keylen)) {
			if (vallen)
				return -EINVAL;
			/* disable compacted indexes and 0padding */
			cfg.c_legacy_compress = true;
			erofs_sb_clear_lz4_0padding();
		}

		if (MATCH_EXTENTED_OPT("force-inode-compact", token, keylen)) {
			if (vallen)
				return -EINVAL;
			cfg.c_force_inodeversion = FORCE_INODE_COMPACT;
		}

		if (MATCH_EXTENTED_OPT("force-inode-extended", token, keylen)) {
			if (vallen)
				return -EINVAL;
			cfg.c_force_inodeversion = FORCE_INODE_EXTENDED;
		}

		if (MATCH_EXTENTED_OPT("nosbcrc", token, keylen)) {
			if (vallen)
				return -EINVAL;
			erofs_sb_clear_sb_chksum();
		}
	}
	return 0;
}

static int mkfs_parse_options_cfg(int argc, char *argv[])
{
	char *endptr;
	int opt, i;

	while((opt = getopt_long(argc, argv, "d:x:z:E:T:U:",
				 long_options, NULL)) != -1) {
		switch (opt) {
		case 'z':
			if (!optarg) {
				cfg.c_compr_alg_master = "(default)";
				break;
			}
			/* get specified compression level */
			for (i = 0; optarg[i] != '\0'; ++i) {
				if (optarg[i] == ',') {
					cfg.c_compr_level_master =
						atoi(optarg + i + 1);
					optarg[i] = '\0';
					break;
				}
			}
			cfg.c_compr_alg_master = strndup(optarg, i);
			break;

		case 'd':
			i = atoi(optarg);
			if (i < EROFS_MSG_MIN || i > EROFS_MSG_MAX) {
				erofs_err("invalid debug level %d", i);
				return -EINVAL;
			}
			cfg.c_dbg_lvl = i;
			break;

		case 'x':
			i = strtol(optarg, &endptr, 0);
			if (*endptr != '\0') {
				erofs_err("invalid xattr tolerance %s", optarg);
				return -EINVAL;
			}
			cfg.c_inline_xattr_tolerance = i;
			break;

		case 'E':
			opt = parse_extended_opts(optarg);
			if (opt)
				return opt;
			break;
		case 'T':
			cfg.c_unix_timestamp = strtoull(optarg, &endptr, 0);
			if (cfg.c_unix_timestamp == -1 || *endptr != '\0') {
				erofs_err("invalid UNIX timestamp %s", optarg);
				return -EINVAL;
			}
			cfg.c_timeinherit = TIMESTAMP_FIXED;
			break;
#ifdef HAVE_LIBUUID
		case 'U':
			if (uuid_parse(optarg, sbi.uuid)) {
				erofs_err("invalid UUID %s", optarg);
				return -EINVAL;
			}
			break;
#endif
		case 2:
			opt = erofs_parse_exclude_path(optarg, false);
			if (opt) {
				erofs_err("failed to parse exclude path: %s",
					  erofs_strerror(opt));
				return opt;
			}
			break;
		case 3:
			opt = erofs_parse_exclude_path(optarg, true);
			if (opt) {
				erofs_err("failed to parse exclude regex: %s",
					  erofs_strerror(opt));
				return opt;
			}
			break;

		case 4:
			opt = erofs_selabel_open(optarg);
			if (opt && opt != -EBUSY)
				return opt;
			break;
#ifdef WITH_ANDROID
		case 10:
			cfg.mount_point = optarg;
			/* all trailing '/' should be deleted */
			opt = strlen(cfg.mount_point);
			if (opt && optarg[opt - 1] == '/')
				optarg[opt - 1] = '\0';
			break;
		case 11:
			cfg.target_out_path = optarg;
			break;
		case 12:
			cfg.fs_config_file = optarg;
			break;
#endif
<<<<<<< HEAD
=======
		case 'C':
			i = strtoull(optarg, &endptr, 0);
			if (*endptr != '\0' ||
			    i < EROFS_BLKSIZ || i % EROFS_BLKSIZ) {
				erofs_err("invalid physical clustersize %s",
					  optarg);
				return -EINVAL;
			}
			cfg.c_pclusterblks_max = i / EROFS_BLKSIZ;
			cfg.c_pclusterblks_def = cfg.c_pclusterblks_max;
			break;
		case 11:
			i = strtol(optarg, &endptr, 0);
			if (*endptr != '\0') {
				erofs_err("invalid chunksize %s", optarg);
				return -EINVAL;
			}
			cfg.c_chunkbits = ilog2(i);
			if ((1 << cfg.c_chunkbits) != i) {
				erofs_err("chunksize %s must be a power of two",
					  optarg);
				return -EINVAL;
			}
			if (i < EROFS_BLKSIZ) {
				erofs_err("chunksize %s must be larger than block size",
					  optarg);
				return -EINVAL;
			}
			erofs_sb_set_chunked_file();
			break;
		case 12:
			quiet = true;
			break;
		case 13:
			cfg.c_blobdev_path = optarg;
			break;
		case 14:
			cfg.c_ignore_mtime = true;
			break;
>>>>>>> b26dbef9
		case 1:
			usage();
			exit(0);

		default: /* '?' */
			return -EINVAL;
		}
	}

	if (optind >= argc)
		return -EINVAL;

	cfg.c_img_path = strdup(argv[optind++]);
	if (!cfg.c_img_path)
		return -ENOMEM;

	if (optind >= argc) {
		erofs_err("Source directory is missing");
		return -EINVAL;
	}

	cfg.c_src_path = realpath(argv[optind++], NULL);
	if (!cfg.c_src_path) {
		erofs_err("Failed to parse source directory: %s",
			  erofs_strerror(-errno));
		return -ENOENT;
	}

	if (optind < argc) {
		erofs_err("Unexpected argument: %s\n", argv[optind]);
		return -EINVAL;
	}
	return 0;
}

int erofs_mkfs_update_super_block(struct erofs_buffer_head *bh,
				  erofs_nid_t root_nid,
				  erofs_blk_t *blocks)
{
	struct erofs_super_block sb = {
		.magic     = cpu_to_le32(EROFS_SUPER_MAGIC_V1),
		.blkszbits = LOG_BLOCK_SIZE,
		.inos   = 0,
		.build_time = cpu_to_le64(sbi.build_time),
		.build_time_nsec = cpu_to_le32(sbi.build_time_nsec),
		.blocks = 0,
		.meta_blkaddr  = sbi.meta_blkaddr,
		.xattr_blkaddr = sbi.xattr_blkaddr,
		.feature_incompat = cpu_to_le32(sbi.feature_incompat),
		.feature_compat = cpu_to_le32(sbi.feature_compat &
					      ~EROFS_FEATURE_COMPAT_SB_CHKSUM),
	};
	const unsigned int sb_blksize =
		round_up(EROFS_SUPER_END, EROFS_BLKSIZ);
	char *buf;

	*blocks         = erofs_mapbh(NULL, true);
	sb.blocks       = cpu_to_le32(*blocks);
	sb.root_nid     = cpu_to_le16(root_nid);
	memcpy(sb.uuid, sbi.uuid, sizeof(sb.uuid));

	buf = calloc(sb_blksize, 1);
	if (!buf) {
		erofs_err("Failed to allocate memory for sb: %s",
			  erofs_strerror(-errno));
		return -ENOMEM;
	}
	memcpy(buf + EROFS_SUPER_OFFSET, &sb, sizeof(sb));

	bh->fsprivate = buf;
	bh->op = &erofs_buf_write_bhops;
	return 0;
}

#define CRC32C_POLY_LE	0x82F63B78
static inline u32 crc32c(u32 crc, const u8 *in, size_t len)
{
	int i;

	while (len--) {
		crc ^= *in++;
		for (i = 0; i < 8; i++)
			crc = (crc >> 1) ^ ((crc & 1) ? CRC32C_POLY_LE : 0);
	}
	return crc;
}

static int erofs_mkfs_superblock_csum_set(void)
{
	int ret;
	u8 buf[EROFS_BLKSIZ];
	u32 crc;
	struct erofs_super_block *sb;

	ret = blk_read(buf, 0, 1);
	if (ret) {
		erofs_err("failed to read superblock to set checksum: %s",
			  erofs_strerror(ret));
		return ret;
	}

	/*
	 * skip the first 1024 bytes, to allow for the installation
	 * of x86 boot sectors and other oddities.
	 */
	sb = (struct erofs_super_block *)(buf + EROFS_SUPER_OFFSET);

	if (le32_to_cpu(sb->magic) != EROFS_SUPER_MAGIC_V1) {
		erofs_err("internal error: not an erofs valid image");
		return -EFAULT;
	}

	/* turn on checksum feature */
	sb->feature_compat = cpu_to_le32(le32_to_cpu(sb->feature_compat) |
					 EROFS_FEATURE_COMPAT_SB_CHKSUM);
	crc = crc32c(~0, (u8 *)sb, EROFS_BLKSIZ - EROFS_SUPER_OFFSET);

	/* set up checksum field to erofs_super_block */
	sb->checksum = cpu_to_le32(crc);

	ret = blk_write(buf, 0, 1);
	if (ret) {
		erofs_err("failed to write checksummed superblock: %s",
			  erofs_strerror(ret));
		return ret;
	}

	erofs_info("superblock checksum 0x%08x written", crc);
	return 0;
}

static void erofs_mkfs_default_options(void)
{
	cfg.c_legacy_compress = false;
	sbi.feature_incompat = EROFS_FEATURE_INCOMPAT_LZ4_0PADDING;
	sbi.feature_compat = EROFS_FEATURE_COMPAT_SB_CHKSUM |
			     EROFS_FEATURE_COMPAT_MTIME;

	/* generate a default uuid first */
#ifdef HAVE_LIBUUID
	do {
		uuid_generate(sbi.uuid);
	} while (uuid_is_null(sbi.uuid));
#endif
}

/* https://reproducible-builds.org/specs/source-date-epoch/ for more details */
int parse_source_date_epoch(void)
{
	char *source_date_epoch;
	unsigned long long epoch = -1ULL;
	char *endptr;

	source_date_epoch = getenv("SOURCE_DATE_EPOCH");
	if (!source_date_epoch)
		return 0;

	epoch = strtoull(source_date_epoch, &endptr, 10);
	if (epoch == -1ULL || *endptr != '\0') {
		erofs_err("Environment variable $SOURCE_DATE_EPOCH %s is invalid",
			  source_date_epoch);
		return -EINVAL;
	}

	if (cfg.c_force_inodeversion != FORCE_INODE_EXTENDED)
		erofs_info("SOURCE_DATE_EPOCH is set, forcely generate extended inodes instead");

	cfg.c_force_inodeversion = FORCE_INODE_EXTENDED;
	cfg.c_unix_timestamp = epoch;
	cfg.c_timeinherit = TIMESTAMP_CLAMPING;
	return 0;
}

int main(int argc, char **argv)
{
	int err = 0;
	struct erofs_buffer_head *sb_bh;
	struct erofs_inode *root_inode;
	erofs_nid_t root_nid;
	struct stat64 st;
	erofs_blk_t nblocks;
	struct timeval t;
	char uuid_str[37] = "not available";

	erofs_init_configure();
	fprintf(stderr, "%s %s\n", basename(argv[0]), cfg.c_version);

	erofs_mkfs_default_options();

	err = mkfs_parse_options_cfg(argc, argv);
	if (err) {
		if (err == -EINVAL)
			usage();
		return 1;
	}

	err = parse_source_date_epoch();
	if (err) {
		usage();
		return 1;
	}

	err = lstat64(cfg.c_src_path, &st);
	if (err)
		return 1;
	if ((st.st_mode & S_IFMT) != S_IFDIR) {
		erofs_err("root of the filesystem is not a directory - %s",
			  cfg.c_src_path);
		usage();
		return 1;
	}

	if (cfg.c_unix_timestamp != -1) {
		sbi.build_time      = cfg.c_unix_timestamp;
		sbi.build_time_nsec = 0;
	} else if (!gettimeofday(&t, NULL)) {
		sbi.build_time      = t.tv_sec;
		sbi.build_time_nsec = t.tv_usec;
	}

	err = dev_open(cfg.c_img_path);
	if (err) {
		usage();
		return 1;
	}

#ifdef WITH_ANDROID
	if (cfg.fs_config_file &&
	    load_canned_fs_config(cfg.fs_config_file) < 0) {
		erofs_err("failed to load fs config %s", cfg.fs_config_file);
		return 1;
	}
#endif

	erofs_show_config();
	erofs_set_fs_root(cfg.c_src_path);

	sb_bh = erofs_buffer_init();
	if (IS_ERR(sb_bh)) {
		err = PTR_ERR(sb_bh);
		erofs_err("Failed to initialize buffers: %s",
			  erofs_strerror(err));
		goto exit;
	}
	err = erofs_bh_balloon(sb_bh, EROFS_SUPER_END);
	if (err < 0) {
		erofs_err("Failed to balloon erofs_super_block: %s",
			  erofs_strerror(err));
		goto exit;
	}

	err = z_erofs_compress_init();
	if (err) {
		erofs_err("Failed to initialize compressor: %s",
			  erofs_strerror(err));
		goto exit;
	}

#ifdef HAVE_LIBUUID
	uuid_unparse_lower(sbi.uuid, uuid_str);
#endif
	erofs_info("filesystem UUID: %s", uuid_str);

	erofs_inode_manager_init();

	err = erofs_build_shared_xattrs_from_path(cfg.c_src_path);
	if (err) {
		erofs_err("Failed to build shared xattrs: %s",
			  erofs_strerror(err));
		goto exit;
	}

	root_inode = erofs_mkfs_build_tree_from_path(NULL, cfg.c_src_path);
	if (IS_ERR(root_inode)) {
		err = PTR_ERR(root_inode);
		goto exit;
	}

	root_nid = erofs_lookupnid(root_inode);
	erofs_iput(root_inode);

	err = erofs_mkfs_update_super_block(sb_bh, root_nid, &nblocks);
	if (err)
		goto exit;

	/* flush all remaining buffers */
	if (!erofs_bflush(NULL))
		err = -EIO;
	else
		err = dev_resize(nblocks);

	if (!err && erofs_sb_has_sb_chksum())
		err = erofs_mkfs_superblock_csum_set();
exit:
	z_erofs_compress_exit();
	dev_close();
	erofs_cleanup_exclude_rules();
	erofs_exit_configure();

	if (err) {
		erofs_err("\tCould not format the device : %s\n",
			  erofs_strerror(err));
		return 1;
	}
	return 0;
}<|MERGE_RESOLUTION|>--- conflicted
+++ resolved
@@ -1,7 +1,5 @@
 // SPDX-License-Identifier: GPL-2.0+
 /*
- * mkfs/main.c
- *
  * Copyright (C) 2018-2019 HUAWEI, Inc.
  *             http://www.huawei.com/
  * Created by Li Guifu <bluce.liguifu@huawei.com>
@@ -22,6 +20,10 @@
 #include "erofs/compress.h"
 #include "erofs/xattr.h"
 #include "erofs/exclude.h"
+#include "erofs/block_list.h"
+#include "erofs/compress_hints.h"
+#include "erofs/blobchunk.h"
+#include "../lib/liberofs_private.h"
 
 #ifdef HAVE_LIBUUID
 #include <uuid.h>
@@ -36,8 +38,6 @@
 #ifdef HAVE_LIBSELINUX
 	{"file-contexts", required_argument, NULL, 4},
 #endif
-<<<<<<< HEAD
-=======
 	{"force-uid", required_argument, NULL, 5},
 	{"force-gid", required_argument, NULL, 6},
 	{"all-root", no_argument, NULL, 7},
@@ -50,11 +50,11 @@
 	{"quiet", no_argument, 0, 12},
 	{"blobdev", required_argument, NULL, 13},
 	{"ignore-mtime", no_argument, NULL, 14},
->>>>>>> b26dbef9
 #ifdef WITH_ANDROID
-	{"mount-point", required_argument, NULL, 10},
-	{"product-out", required_argument, NULL, 11},
-	{"fs-config-file", required_argument, NULL, 12},
+	{"mount-point", required_argument, NULL, 512},
+	{"product-out", required_argument, NULL, 513},
+	{"fs-config-file", required_argument, NULL, 514},
+	{"block-list-file", required_argument, NULL, 515},
 #endif
 	{0, 0, 0, 0},
 };
@@ -76,20 +76,22 @@
 {
 	fputs("usage: [options] FILE DIRECTORY\n\n"
 	      "Generate erofs image from DIRECTORY to FILE, and [options] are:\n"
-	      " -zX[,Y]            X=compressor (Y=compression level, optional)\n"
-	      " -d#                set output message level to # (maximum 9)\n"
-	      " -x#                set xattr tolerance to # (< 0, disable xattrs; default 2)\n"
-	      " -EX[,...]          X=extended options\n"
-	      " -T#                set a fixed UNIX timestamp # to all files\n"
+	      " -d#                   set output message level to # (maximum 9)\n"
+	      " -x#                   set xattr tolerance to # (< 0, disable xattrs; default 2)\n"
+	      " -zX[,Y]               X=compressor (Y=compression level, optional)\n"
+	      " -C#                   specify the size of compress physical cluster in bytes\n"
+	      " -EX[,...]             X=extended options\n"
+	      " -T#                   set a fixed UNIX timestamp # to all files\n"
 #ifdef HAVE_LIBUUID
-	      " -UX                use a given filesystem UUID\n"
-#endif
-	      " --exclude-path=X   avoid including file X (X = exact literal path)\n"
-	      " --exclude-regex=X  avoid including files that match X (X = regular expression)\n"
+	      " -UX                   use a given filesystem UUID\n"
+#endif
+	      " --all-root            make all files owned by root\n"
+	      " --blobdev=X           specify an extra device X to store chunked data\n"
+	      " --chunksize=#         generate chunk-based files with #-byte chunks\n"
+	      " --compress-hints=X    specify a file to configure per-file compression strategy\n"
+	      " --exclude-path=X      avoid including file X (X = exact literal path)\n"
+	      " --exclude-regex=X     avoid including files that match X (X = regular expression)\n"
 #ifdef HAVE_LIBSELINUX
-<<<<<<< HEAD
-	      " --file-contexts=X  specify a file contexts file to setup selinux labels\n"
-=======
 	      " --file-contexts=X     specify a file contexts file to setup selinux labels\n"
 #endif
 	      " --force-uid=#         set all file uids to # (# = UID)\n"
@@ -100,14 +102,13 @@
 	      " --quiet               quiet execution (do not write anything to standard output.)\n"
 #ifndef NDEBUG
 	      " --random-pclusterblks randomize pclusterblks for big pcluster (debugging only)\n"
->>>>>>> b26dbef9
-#endif
-	      " --help             display this help and exit\n"
+#endif
 #ifdef WITH_ANDROID
 	      "\nwith following android-specific options:\n"
-	      " --mount-point=X    X=prefix of target fs path (default: /)\n"
-	      " --product-out=X    X=product_out directory\n"
-	      " --fs-config-file=X X=fs_config file\n"
+	      " --mount-point=X       X=prefix of target fs path (default: /)\n"
+	      " --product-out=X       X=product_out directory\n"
+	      " --fs-config-file=X    X=fs_config file\n"
+	      " --block-list-file=X   X=block_list file\n"
 #endif
 	      "\nAvailable compressors are: ", stderr);
 	print_available_compressors(stderr, ", ");
@@ -151,7 +152,6 @@
 				return -EINVAL;
 			/* disable compacted indexes and 0padding */
 			cfg.c_legacy_compress = true;
-			erofs_sb_clear_lz4_0padding();
 		}
 
 		if (MATCH_EXTENTED_OPT("force-inode-compact", token, keylen)) {
@@ -171,6 +171,24 @@
 				return -EINVAL;
 			erofs_sb_clear_sb_chksum();
 		}
+
+		if (MATCH_EXTENTED_OPT("noinline_data", token, keylen)) {
+			if (vallen)
+				return -EINVAL;
+			cfg.c_noinline_data = true;
+		}
+
+		if (MATCH_EXTENTED_OPT("force-inode-blockmap", token, keylen)) {
+			if (vallen)
+				return -EINVAL;
+			cfg.c_force_chunkformat = FORCE_INODE_BLOCK_MAP;
+		}
+
+		if (MATCH_EXTENTED_OPT("force-chunk-indexes", token, keylen)) {
+			if (vallen)
+				return -EINVAL;
+			cfg.c_force_chunkformat = FORCE_INODE_CHUNK_INDEXES;
+		}
 	}
 	return 0;
 }
@@ -179,8 +197,9 @@
 {
 	char *endptr;
 	int opt, i;
-
-	while((opt = getopt_long(argc, argv, "d:x:z:E:T:U:",
+	bool quiet = false;
+
+	while ((opt = getopt_long(argc, argv, "C:E:T:U:d:x:z:",
 				 long_options, NULL)) != -1) {
 		switch (opt) {
 		case 'z':
@@ -261,23 +280,58 @@
 			if (opt && opt != -EBUSY)
 				return opt;
 			break;
+		case 5:
+			cfg.c_uid = strtoul(optarg, &endptr, 0);
+			if (cfg.c_uid == -1 || *endptr != '\0') {
+				erofs_err("invalid uid %s", optarg);
+				return -EINVAL;
+			}
+			break;
+		case 6:
+			cfg.c_gid = strtoul(optarg, &endptr, 0);
+			if (cfg.c_gid == -1 || *endptr != '\0') {
+				erofs_err("invalid gid %s", optarg);
+				return -EINVAL;
+			}
+			break;
+		case 7:
+			cfg.c_uid = cfg.c_gid = 0;
+			break;
+#ifndef NDEBUG
+		case 8:
+			cfg.c_random_pclusterblks = true;
+			break;
+#endif
+		case 9:
+			cfg.c_max_decompressed_extent_bytes =
+				strtoul(optarg, &endptr, 0);
+			if (*endptr != '\0') {
+				erofs_err("invalid maximum uncompressed extent size %s",
+					  optarg);
+				return -EINVAL;
+			}
+			break;
+		case 10:
+			cfg.c_compress_hints_file = optarg;
+			break;
 #ifdef WITH_ANDROID
-		case 10:
+		case 512:
 			cfg.mount_point = optarg;
 			/* all trailing '/' should be deleted */
 			opt = strlen(cfg.mount_point);
 			if (opt && optarg[opt - 1] == '/')
 				optarg[opt - 1] = '\0';
 			break;
-		case 11:
+		case 513:
 			cfg.target_out_path = optarg;
 			break;
-		case 12:
+		case 514:
 			cfg.fs_config_file = optarg;
 			break;
-#endif
-<<<<<<< HEAD
-=======
+		case 515:
+			cfg.block_list_file = optarg;
+			break;
+#endif
 		case 'C':
 			i = strtoull(optarg, &endptr, 0);
 			if (*endptr != '\0' ||
@@ -317,7 +371,6 @@
 		case 14:
 			cfg.c_ignore_mtime = true;
 			break;
->>>>>>> b26dbef9
 		case 1:
 			usage();
 			exit(0);
@@ -327,29 +380,45 @@
 		}
 	}
 
-	if (optind >= argc)
+	if (cfg.c_blobdev_path && cfg.c_chunkbits < LOG_BLOCK_SIZE) {
+		erofs_err("--blobdev must be used together with --chunksize");
 		return -EINVAL;
+	}
+
+	/* TODO: can be implemented with (deviceslot) mapped_blkaddr */
+	if (cfg.c_blobdev_path &&
+	    cfg.c_force_chunkformat == FORCE_INODE_BLOCK_MAP) {
+		erofs_err("--blobdev cannot work with block map currently");
+		return -EINVAL;
+	}
+
+	if (optind >= argc) {
+		erofs_err("missing argument: FILE");
+		return -EINVAL;
+	}
 
 	cfg.c_img_path = strdup(argv[optind++]);
 	if (!cfg.c_img_path)
 		return -ENOMEM;
 
 	if (optind >= argc) {
-		erofs_err("Source directory is missing");
+		erofs_err("missing argument: DIRECTORY");
 		return -EINVAL;
 	}
 
 	cfg.c_src_path = realpath(argv[optind++], NULL);
 	if (!cfg.c_src_path) {
-		erofs_err("Failed to parse source directory: %s",
+		erofs_err("failed to parse source directory: %s",
 			  erofs_strerror(-errno));
 		return -ENOENT;
 	}
 
 	if (optind < argc) {
-		erofs_err("Unexpected argument: %s\n", argv[optind]);
+		erofs_err("unexpected argument: %s\n", argv[optind]);
 		return -EINVAL;
 	}
+	if (quiet)
+		cfg.c_dbg_lvl = EROFS_ERR;
 	return 0;
 }
 
@@ -360,7 +429,7 @@
 	struct erofs_super_block sb = {
 		.magic     = cpu_to_le32(EROFS_SUPER_MAGIC_V1),
 		.blkszbits = LOG_BLOCK_SIZE,
-		.inos   = 0,
+		.inos   = cpu_to_le64(sbi.inos),
 		.build_time = cpu_to_le64(sbi.build_time),
 		.build_time_nsec = cpu_to_le32(sbi.build_time_nsec),
 		.blocks = 0,
@@ -369,19 +438,26 @@
 		.feature_incompat = cpu_to_le32(sbi.feature_incompat),
 		.feature_compat = cpu_to_le32(sbi.feature_compat &
 					      ~EROFS_FEATURE_COMPAT_SB_CHKSUM),
+		.extra_devices = cpu_to_le16(sbi.extra_devices),
+		.devt_slotoff = cpu_to_le16(sbi.devt_slotoff),
 	};
 	const unsigned int sb_blksize =
 		round_up(EROFS_SUPER_END, EROFS_BLKSIZ);
 	char *buf;
 
-	*blocks         = erofs_mapbh(NULL, true);
+	*blocks         = erofs_mapbh(NULL);
 	sb.blocks       = cpu_to_le32(*blocks);
 	sb.root_nid     = cpu_to_le16(root_nid);
 	memcpy(sb.uuid, sbi.uuid, sizeof(sb.uuid));
 
+	if (erofs_sb_has_compr_cfgs())
+		sb.u1.available_compr_algs = sbi.available_compr_algs;
+	else
+		sb.u1.lz4_max_distance = cpu_to_le16(sbi.lz4_max_distance);
+
 	buf = calloc(sb_blksize, 1);
 	if (!buf) {
-		erofs_err("Failed to allocate memory for sb: %s",
+		erofs_err("failed to allocate memory for sb: %s",
 			  erofs_strerror(-errno));
 		return -ENOMEM;
 	}
@@ -390,19 +466,6 @@
 	bh->fsprivate = buf;
 	bh->op = &erofs_buf_write_bhops;
 	return 0;
-}
-
-#define CRC32C_POLY_LE	0x82F63B78
-static inline u32 crc32c(u32 crc, const u8 *in, size_t len)
-{
-	int i;
-
-	while (len--) {
-		crc ^= *in++;
-		for (i = 0; i < 8; i++)
-			crc = (crc >> 1) ^ ((crc & 1) ? CRC32C_POLY_LE : 0);
-	}
-	return crc;
 }
 
 static int erofs_mkfs_superblock_csum_set(void)
@@ -412,7 +475,7 @@
 	u32 crc;
 	struct erofs_super_block *sb;
 
-	ret = blk_read(buf, 0, 1);
+	ret = blk_read(0, buf, 0, 1);
 	if (ret) {
 		erofs_err("failed to read superblock to set checksum: %s",
 			  erofs_strerror(ret));
@@ -433,7 +496,7 @@
 	/* turn on checksum feature */
 	sb->feature_compat = cpu_to_le32(le32_to_cpu(sb->feature_compat) |
 					 EROFS_FEATURE_COMPAT_SB_CHKSUM);
-	crc = crc32c(~0, (u8 *)sb, EROFS_BLKSIZ - EROFS_SUPER_OFFSET);
+	crc = erofs_crc32c(~0, (u8 *)sb, EROFS_BLKSIZ - EROFS_SUPER_OFFSET);
 
 	/* set up checksum field to erofs_super_block */
 	sb->checksum = cpu_to_le32(crc);
@@ -477,7 +540,7 @@
 
 	epoch = strtoull(source_date_epoch, &endptr, 10);
 	if (epoch == -1ULL || *endptr != '\0') {
-		erofs_err("Environment variable $SOURCE_DATE_EPOCH %s is invalid",
+		erofs_err("environment variable $SOURCE_DATE_EPOCH %s is invalid",
 			  source_date_epoch);
 		return -EINVAL;
 	}
@@ -489,6 +552,12 @@
 	cfg.c_unix_timestamp = epoch;
 	cfg.c_timeinherit = TIMESTAMP_CLAMPING;
 	return 0;
+}
+
+void erofs_show_progs(int argc, char *argv[])
+{
+	if (cfg.c_dbg_lvl >= EROFS_WARN)
+		fprintf(stderr, "%s %s\n", basename(argv[0]), cfg.c_version);
 }
 
 int main(int argc, char **argv)
@@ -503,11 +572,10 @@
 	char uuid_str[37] = "not available";
 
 	erofs_init_configure();
-	fprintf(stderr, "%s %s\n", basename(argv[0]), cfg.c_version);
-
 	erofs_mkfs_default_options();
 
 	err = mkfs_parse_options_cfg(argc, argv);
+	erofs_show_progs(argc, argv);
 	if (err) {
 		if (err == -EINVAL)
 			usage();
@@ -520,10 +588,16 @@
 		return 1;
 	}
 
+	if (cfg.c_chunkbits) {
+		err = erofs_blob_init(cfg.c_blobdev_path);
+		if (err)
+			return 1;
+	}
+
 	err = lstat64(cfg.c_src_path, &st);
 	if (err)
 		return 1;
-	if ((st.st_mode & S_IFMT) != S_IFDIR) {
+	if (!S_ISDIR(st.st_mode)) {
 		erofs_err("root of the filesystem is not a directory - %s",
 			  cfg.c_src_path);
 		usage();
@@ -550,32 +624,54 @@
 		erofs_err("failed to load fs config %s", cfg.fs_config_file);
 		return 1;
 	}
-#endif
-
+
+	if (cfg.block_list_file && erofs_droid_blocklist_fopen() < 0) {
+		erofs_err("failed to open %s", cfg.block_list_file);
+		return 1;
+	}
+#endif
 	erofs_show_config();
+	if (erofs_sb_has_chunked_file())
+		erofs_warn("EXPERIMENTAL chunked file feature in use. Use at your own risk!");
 	erofs_set_fs_root(cfg.c_src_path);
-
+#ifndef NDEBUG
+	if (cfg.c_random_pclusterblks)
+		srand(time(NULL));
+#endif
 	sb_bh = erofs_buffer_init();
 	if (IS_ERR(sb_bh)) {
 		err = PTR_ERR(sb_bh);
-		erofs_err("Failed to initialize buffers: %s",
+		erofs_err("failed to initialize buffers: %s",
 			  erofs_strerror(err));
 		goto exit;
 	}
 	err = erofs_bh_balloon(sb_bh, EROFS_SUPER_END);
 	if (err < 0) {
-		erofs_err("Failed to balloon erofs_super_block: %s",
+		erofs_err("failed to balloon erofs_super_block: %s",
 			  erofs_strerror(err));
 		goto exit;
 	}
 
-	err = z_erofs_compress_init();
+	err = erofs_load_compress_hints();
 	if (err) {
-		erofs_err("Failed to initialize compressor: %s",
+		erofs_err("failed to load compress hints %s",
+			  cfg.c_compress_hints_file);
+		goto exit;
+	}
+
+	err = z_erofs_compress_init(sb_bh);
+	if (err) {
+		erofs_err("failed to initialize compressor: %s",
 			  erofs_strerror(err));
 		goto exit;
 	}
 
+	err = erofs_generate_devtable();
+	if (err) {
+		erofs_err("failed to generate device table: %s",
+			  erofs_strerror(err));
+		goto exit;
+	}
 #ifdef HAVE_LIBUUID
 	uuid_unparse_lower(sbi.uuid, uuid_str);
 #endif
@@ -585,7 +681,7 @@
 
 	err = erofs_build_shared_xattrs_from_path(cfg.c_src_path);
 	if (err) {
-		erofs_err("Failed to build shared xattrs: %s",
+		erofs_err("failed to build shared xattrs: %s",
 			  erofs_strerror(err));
 		goto exit;
 	}
@@ -598,6 +694,13 @@
 
 	root_nid = erofs_lookupnid(root_inode);
 	erofs_iput(root_inode);
+
+	if (cfg.c_chunkbits) {
+		erofs_info("total metadata: %u blocks", erofs_mapbh(NULL));
+		err = erofs_blob_remap();
+		if (err)
+			goto exit;
+	}
 
 	err = erofs_mkfs_update_super_block(sb_bh, root_nid, &nblocks);
 	if (err)
@@ -613,8 +716,14 @@
 		err = erofs_mkfs_superblock_csum_set();
 exit:
 	z_erofs_compress_exit();
+#ifdef WITH_ANDROID
+	erofs_droid_blocklist_fclose();
+#endif
 	dev_close();
+	erofs_cleanup_compress_hints();
 	erofs_cleanup_exclude_rules();
+	if (cfg.c_chunkbits)
+		erofs_blob_exit();
 	erofs_exit_configure();
 
 	if (err) {

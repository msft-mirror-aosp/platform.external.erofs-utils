// SPDX-License-Identifier: GPL-2.0+ OR Apache-2.0
/*
 * Copyright (C) 2018-2019 HUAWEI, Inc.
 *             http://www.huawei.com/
 * Created by Li Guifu <bluce.liguifu@huawei.com>
 */
#include <string.h>
#include <stdlib.h>
#include <stdarg.h>
#include "erofs/print.h"
#include "erofs/internal.h"
#include "liberofs_private.h"
#ifdef HAVE_SYS_IOCTL_H
#include <sys/ioctl.h>
#endif

struct erofs_configure cfg;
struct erofs_sb_info sbi;

void erofs_init_configure(void)
{
	memset(&cfg, 0, sizeof(cfg));

	cfg.c_dbg_lvl  = EROFS_WARN;
	cfg.c_version  = PACKAGE_VERSION;
	cfg.c_dry_run  = false;
	cfg.c_ignore_mtime = false;
	cfg.c_force_inodeversion = 0;
	cfg.c_inline_xattr_tolerance = 2;
	cfg.c_unix_timestamp = -1;
	cfg.c_uid = -1;
	cfg.c_gid = -1;
	cfg.c_pclusterblks_max = 1;
	cfg.c_pclusterblks_def = 1;
	cfg.c_max_decompressed_extent_bytes = -1;
}

void erofs_show_config(void)
{
	const struct erofs_configure *c = &cfg;

	if (c->c_dbg_lvl < EROFS_INFO)
		return;
	erofs_dump("\tc_version:           [%8s]\n", c->c_version);
	erofs_dump("\tc_dbg_lvl:           [%8d]\n", c->c_dbg_lvl);
	erofs_dump("\tc_dry_run:           [%8d]\n", c->c_dry_run);
}

void erofs_exit_configure(void)
{
#ifdef HAVE_LIBSELINUX
	if (cfg.sehnd)
		selabel_close(cfg.sehnd);
#endif
	if (cfg.c_img_path)
		free(cfg.c_img_path);
}

static unsigned int fullpath_prefix;	/* root directory prefix length */

void erofs_set_fs_root(const char *rootdir)
{
	fullpath_prefix = strlen(rootdir);
}

const char *erofs_fspath(const char *fullpath)
{
	const char *s = fullpath + fullpath_prefix;

	while (*s == '/')
		s++;
	return s;
}

#ifdef HAVE_LIBSELINUX
int erofs_selabel_open(const char *file_contexts)
{
	struct selinux_opt seopts[] = {
		{ .type = SELABEL_OPT_PATH, .value = file_contexts }
	};

	if (cfg.sehnd) {
		erofs_info("ignore duplicated file contexts \"%s\"",
			   file_contexts);
		return -EBUSY;
	}

	cfg.sehnd = selabel_open(SELABEL_CTX_FILE, seopts, 1);
	if (!cfg.sehnd) {
		erofs_err("failed to open file contexts \"%s\"",
			  file_contexts);
		return -EINVAL;
	}
	return 0;
}
#endif

static bool __erofs_is_progressmsg;

char *erofs_trim_for_progressinfo(const char *str, int placeholder)
{
	int col, len;

#ifdef GWINSZ_IN_SYS_IOCTL
	struct winsize winsize;
<<<<<<< HEAD
=======

>>>>>>> 21710612
	if(ioctl(1, TIOCGWINSZ, &winsize) >= 0 &&
	   winsize.ws_col > 0)
		col = winsize.ws_col;
	else
#endif
		col = 80;

	if (col <= placeholder)
		return strdup("");

	len = strlen(str);
	/* omit over long prefixes */
	if (len > col - placeholder) {
		char *s = strdup(str + len - (col - placeholder));

		if (col > placeholder + 2) {
			s[0] = '[';
			s[1] = ']';
		}
		return s;
	}
	return strdup(str);
}

void erofs_msg(int dbglv, const char *fmt, ...)
{
	va_list ap;
	FILE *f = dbglv >= EROFS_ERR ? stderr : stdout;

	if (__erofs_is_progressmsg) {
		fputc('\n', f);
		__erofs_is_progressmsg = false;
	}
	va_start(ap, fmt);
	vfprintf(f, fmt, ap);
	va_end(ap);
}

void erofs_update_progressinfo(const char *fmt, ...)
{
	char msg[8192];
	va_list ap;

	if (cfg.c_dbg_lvl >= EROFS_INFO || !cfg.c_showprogress)
		return;

	va_start(ap, fmt);
	vsprintf(msg, fmt, ap);
	va_end(ap);

	printf("\r\033[K%s", msg);
	__erofs_is_progressmsg = true;
	fflush(stdout);
}<|MERGE_RESOLUTION|>--- conflicted
+++ resolved
@@ -103,10 +103,6 @@
 
 #ifdef GWINSZ_IN_SYS_IOCTL
 	struct winsize winsize;
-<<<<<<< HEAD
-=======
-
->>>>>>> 21710612
 	if(ioctl(1, TIOCGWINSZ, &winsize) >= 0 &&
 	   winsize.ws_col > 0)
 		col = winsize.ws_col;

// SPDX-License-Identifier: GPL-2.0+ OR Apache-2.0
/*
 * Copyright (C) 2018-2019 HUAWEI, Inc.
 *             http://www.huawei.com/
 * Created by Li Guifu <bluce.liguifu@huawei.com>
 */
#include <string.h>
#include <stdlib.h>
#include <stdarg.h>
#include <unistd.h>
#include "erofs/print.h"
#include "erofs/internal.h"
#include "liberofs_private.h"
#ifdef HAVE_SYS_IOCTL_H
#include <sys/ioctl.h>
#endif
#ifdef HAVE_UNISTD_H
#include <unistd.h>
#endif

struct erofs_configure cfg;
struct erofs_sb_info g_sbi;
bool erofs_stdout_tty;

void erofs_init_configure(void)
{
	memset(&cfg, 0, sizeof(cfg));

	cfg.c_dbg_lvl  = EROFS_WARN;
	cfg.c_version  = PACKAGE_VERSION;
	cfg.c_dry_run  = false;
	cfg.c_ignore_mtime = false;
	cfg.c_force_inodeversion = 0;
	cfg.c_inline_xattr_tolerance = 2;
	cfg.c_unix_timestamp = -1;
	cfg.c_uid = -1;
	cfg.c_gid = -1;
	cfg.c_max_decompressed_extent_bytes = -1;
	erofs_stdout_tty = isatty(STDOUT_FILENO);
}

void erofs_show_config(void)
{
	const struct erofs_configure *c = &cfg;

	if (c->c_dbg_lvl < EROFS_INFO)
		return;
	erofs_dump("\tc_version:           [%8s]\n", c->c_version);
	erofs_dump("\tc_dbg_lvl:           [%8d]\n", c->c_dbg_lvl);
	erofs_dump("\tc_dry_run:           [%8d]\n", c->c_dry_run);
}

void erofs_exit_configure(void)
{
	int i;

#ifdef HAVE_LIBSELINUX
	if (cfg.sehnd)
		selabel_close(cfg.sehnd);
#endif
	if (cfg.c_img_path)
		free(cfg.c_img_path);
	if (cfg.c_src_path)
		free(cfg.c_src_path);
	for (i = 0; i < EROFS_MAX_COMPR_CFGS && cfg.c_compr_opts[i].alg; i++)
		free(cfg.c_compr_opts[i].alg);
}

struct erofs_configure *erofs_get_configure()
{
	return &cfg;
}

static unsigned int fullpath_prefix;	/* root directory prefix length */

void erofs_set_fs_root(const char *rootdir)
{
	fullpath_prefix = strlen(rootdir);
}

const char *erofs_fspath(const char *fullpath)
{
	const char *s = fullpath + fullpath_prefix;

	while (*s == '/')
		s++;
	return s;
}

#ifdef HAVE_LIBSELINUX
int erofs_selabel_open(const char *file_contexts)
{
	struct selinux_opt seopts[] = {
		{ .type = SELABEL_OPT_PATH, .value = file_contexts }
	};

	if (cfg.sehnd) {
		erofs_info("ignore duplicated file contexts \"%s\"",
			   file_contexts);
		return -EBUSY;
	}

	cfg.sehnd = selabel_open(SELABEL_CTX_FILE, seopts, 1);
	if (!cfg.sehnd) {
		erofs_err("failed to open file contexts \"%s\"",
			  file_contexts);
		return -EINVAL;
	}
	return 0;
}
#endif

static bool __erofs_is_progressmsg;

char *erofs_trim_for_progressinfo(const char *str, int placeholder)
{
	int col, len;

	if (!erofs_stdout_tty) {
		return strdup(str);
	} else {
#ifdef GWINSZ_IN_SYS_IOCTL
<<<<<<< HEAD
	struct winsize winsize;
	if(ioctl(1, TIOCGWINSZ, &winsize) >= 0 &&
	   winsize.ws_col > 0)
		col = winsize.ws_col;
	else
=======
		struct winsize winsize;

		if(ioctl(STDOUT_FILENO, TIOCGWINSZ, &winsize) >= 0 &&
		   winsize.ws_col > 0)
			col = winsize.ws_col;
		else
>>>>>>> 978be3e9
#endif
			col = 80;
	}

	if (col <= placeholder)
		return strdup("");

	len = strlen(str);
	/* omit over long prefixes */
	if (len > col - placeholder) {
		char *s = strdup(str + len - (col - placeholder));

		if (col > placeholder + 2) {
			s[0] = '[';
			s[1] = ']';
		}
		return s;
	}
	return strdup(str);
}

void erofs_msg(int dbglv, const char *fmt, ...)
{
	va_list ap;
	FILE *f = dbglv >= EROFS_ERR ? stderr : stdout;

	if (__erofs_is_progressmsg) {
		fputc('\n', stdout);
		__erofs_is_progressmsg = false;
	}
	va_start(ap, fmt);
	vfprintf(f, fmt, ap);
	va_end(ap);
}

void erofs_update_progressinfo(const char *fmt, ...)
{
	char msg[8192];
	va_list ap;

	if (cfg.c_dbg_lvl >= EROFS_INFO || !cfg.c_showprogress)
		return;

	va_start(ap, fmt);
	vsprintf(msg, fmt, ap);
	va_end(ap);

	if (erofs_stdout_tty) {
		printf("\r\033[K%s", msg);
		__erofs_is_progressmsg = true;
		fflush(stdout);
		return;
	}
	fputs(msg, stdout);
	fputc('\n', stdout);
}

unsigned int erofs_get_available_processors(void)
{
#if defined(HAVE_UNISTD_H) && defined(HAVE_SYSCONF)
	return sysconf(_SC_NPROCESSORS_ONLN);
#else
	return 0;
#endif
}<|MERGE_RESOLUTION|>--- conflicted
+++ resolved
@@ -120,20 +120,11 @@
 		return strdup(str);
 	} else {
 #ifdef GWINSZ_IN_SYS_IOCTL
-<<<<<<< HEAD
 	struct winsize winsize;
 	if(ioctl(1, TIOCGWINSZ, &winsize) >= 0 &&
 	   winsize.ws_col > 0)
 		col = winsize.ws_col;
 	else
-=======
-		struct winsize winsize;
-
-		if(ioctl(STDOUT_FILENO, TIOCGWINSZ, &winsize) >= 0 &&
-		   winsize.ws_col > 0)
-			col = winsize.ws_col;
-		else
->>>>>>> 978be3e9
 #endif
 			col = 80;
 	}

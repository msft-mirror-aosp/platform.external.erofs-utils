/* SPDX-License-Identifier: GPL-2.0+ */
/*
 * erofs-utils/include/erofs/config.h
 *
 * Copyright (C) 2018-2019 HUAWEI, Inc.
 *             http://www.huawei.com/
 * Created by Li Guifu <bluce.liguifu@huawei.com>
 */
#ifndef __EROFS_CONFIG_H
#define __EROFS_CONFIG_H

#include "defs.h"
#include "err.h"

#ifdef HAVE_LIBSELINUX
#include <selinux/selinux.h>
#include <selinux/label.h>
#endif

#ifdef WITH_ANDROID
#include <selinux/android.h>
#include <private/android_filesystem_config.h>
#include <private/canned_fs_config.h>
#include <private/fs_config.h>
#endif

enum {
	FORCE_INODE_COMPACT = 1,
	FORCE_INODE_EXTENDED,
};

enum {
	TIMESTAMP_NONE,
	TIMESTAMP_FIXED,
	TIMESTAMP_CLAMPING,
};

struct erofs_configure {
	const char *c_version;
	int c_dbg_lvl;
	bool c_dry_run;
	bool c_legacy_compress;
	char c_timeinherit;
<<<<<<< HEAD
=======
	char c_chunkbits;
	bool c_noinline_data;
	bool c_ignore_mtime;
>>>>>>> b26dbef9

#ifdef HAVE_LIBSELINUX
	struct selabel_handle *sehnd;
#endif
	/* related arguments for mkfs.erofs */
	char *c_img_path;
	char *c_src_path;
	char *c_compr_alg_master;
	int c_compr_level_master;
	int c_force_inodeversion;
	/* < 0, xattr disabled and INT_MAX, always use inline xattrs */
	int c_inline_xattr_tolerance;
	u64 c_unix_timestamp;
#ifdef WITH_ANDROID
	char *mount_point;
	char *target_out_path;
	char *fs_config_file;
#endif
};

extern struct erofs_configure cfg;

void erofs_init_configure(void);
void erofs_show_config(void);
void erofs_exit_configure(void);

void erofs_set_fs_root(const char *rootdir);
const char *erofs_fspath(const char *fullpath);

#ifdef HAVE_LIBSELINUX
int erofs_selabel_open(const char *file_contexts);
#else
static inline int erofs_selabel_open(const char *file_contexts)
{
	return -EINVAL;
}
#endif

#endif
<|MERGE_RESOLUTION|>--- conflicted
+++ resolved
@@ -1,7 +1,5 @@
 /* SPDX-License-Identifier: GPL-2.0+ */
 /*
- * erofs-utils/include/erofs/config.h
- *
  * Copyright (C) 2018-2019 HUAWEI, Inc.
  *             http://www.huawei.com/
  * Created by Li Guifu <bluce.liguifu@huawei.com>
@@ -9,24 +7,23 @@
 #ifndef __EROFS_CONFIG_H
 #define __EROFS_CONFIG_H
 
+#ifdef __cplusplus
+extern "C"
+{
+#endif
+
 #include "defs.h"
 #include "err.h"
 
-#ifdef HAVE_LIBSELINUX
-#include <selinux/selinux.h>
-#include <selinux/label.h>
-#endif
-
-#ifdef WITH_ANDROID
-#include <selinux/android.h>
-#include <private/android_filesystem_config.h>
-#include <private/canned_fs_config.h>
-#include <private/fs_config.h>
-#endif
 
 enum {
 	FORCE_INODE_COMPACT = 1,
 	FORCE_INODE_EXTENDED,
+};
+
+enum {
+	FORCE_INODE_BLOCK_MAP = 1,
+	FORCE_INODE_CHUNK_INDEXES,
 };
 
 enum {
@@ -40,13 +37,13 @@
 	int c_dbg_lvl;
 	bool c_dry_run;
 	bool c_legacy_compress;
+#ifndef NDEBUG
+	bool c_random_pclusterblks;
+#endif
 	char c_timeinherit;
-<<<<<<< HEAD
-=======
 	char c_chunkbits;
 	bool c_noinline_data;
 	bool c_ignore_mtime;
->>>>>>> b26dbef9
 
 #ifdef HAVE_LIBSELINUX
 	struct selabel_handle *sehnd;
@@ -54,16 +51,25 @@
 	/* related arguments for mkfs.erofs */
 	char *c_img_path;
 	char *c_src_path;
+	char *c_blobdev_path;
+	char *c_compress_hints_file;
 	char *c_compr_alg_master;
 	int c_compr_level_master;
-	int c_force_inodeversion;
+	char c_force_inodeversion;
+	char c_force_chunkformat;
 	/* < 0, xattr disabled and INT_MAX, always use inline xattrs */
 	int c_inline_xattr_tolerance;
+
+	u32 c_pclusterblks_max, c_pclusterblks_def;
+	u32 c_max_decompressed_extent_bytes;
+	u32 c_dict_size;
 	u64 c_unix_timestamp;
+	u32 c_uid, c_gid;
 #ifdef WITH_ANDROID
 	char *mount_point;
 	char *target_out_path;
 	char *fs_config_file;
+	char *block_list_file;
 #endif
 };
 
@@ -85,4 +91,8 @@
 }
 #endif
 
+#ifdef __cplusplus
+}
 #endif
+
+#endif